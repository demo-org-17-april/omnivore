--- conflicted
+++ resolved
@@ -43,7 +43,6 @@
     })
 
     try {
-<<<<<<< HEAD
       const user = await getRepository(User)
         .createQueryBuilder('user')
         .innerJoinAndSelect('user.labels', 'labels')
@@ -51,12 +50,6 @@
         .orderBy('labels.createdAt', 'DESC')
         .getOne()
 
-=======
-      const user = await getRepository(User).findOne({
-        where: { id: uid },
-        relations: ['labels'],
-      })
->>>>>>> ae1d0288
       if (!user) {
         return {
           errorCodes: [LabelsErrorCode.Unauthorized],
