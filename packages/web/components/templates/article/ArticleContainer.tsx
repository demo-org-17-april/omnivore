--- conflicted
+++ resolved
@@ -32,11 +32,8 @@
   maxWidthPercentage?: number
   highContrastText?: boolean
   showHighlightsModal: boolean
-<<<<<<< HEAD
   highlightOnRelease?: boolean
-=======
   justifyText?: boolean
->>>>>>> 2378abef
   setShowHighlightsModal: React.Dispatch<React.SetStateAction<boolean>>
 }
 
@@ -115,15 +112,12 @@
     props.highlightOnRelease
   )
   // iOS app embed can overide the original margin and line height
-  const [maxWidthPercentageOverride, setMaxWidthPercentageOverride] = useState<
-    number | null
-  >(null)
-  const [lineHeightOverride, setLineHeightOverride] = useState<number | null>(
-    null
-  )
-  const [fontFamilyOverride, setFontFamilyOverride] = useState<string | null>(
-    null
-  )
+  const [maxWidthPercentageOverride, setMaxWidthPercentageOverride] =
+    useState<number | null>(null)
+  const [lineHeightOverride, setLineHeightOverride] =
+    useState<number | null>(null)
+  const [fontFamilyOverride, setFontFamilyOverride] =
+    useState<string | null>(null)
   const [highContrastText, setHighContrastText] = useState(
     props.highContrastText ?? false
   )
@@ -318,10 +312,7 @@
       ? theme.colors.readerFontHighContrast.toString()
       : theme.colors.readerFont.toString(),
     readerTableHeaderColor: theme.colors.readerTableHeader.toString(),
-<<<<<<< HEAD
-=======
     readerHeadersColor: theme.colors.readerFont.toString(),
->>>>>>> 2378abef
   }
 
   const recommendationsWithNotes = useMemo(() => {
