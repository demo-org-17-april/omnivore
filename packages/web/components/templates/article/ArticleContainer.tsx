import { ArticleAttributes } from '../../../lib/networking/queries/useGetArticleQuery'
import { Article } from './../../../components/templates/article/Article'
import { Box, HStack, SpanBox, VStack } from './../../elements/LayoutPrimitives'
import { StyledText } from './../../elements/StyledText'
import {
  ArticleSubtitle,
  ReaderSavedInfo,
} from './../../patterns/ArticleSubtitle'
import { theme, ThemeId } from './../../tokens/stitches.config'
import { HighlightsLayer } from '../../templates/article/HighlightsLayer'
import { Button } from '../../elements/Button'
import { useEffect, useState, useRef, useMemo, useCallback } from 'react'
import { ReportIssuesModal } from './ReportIssuesModal'
import { reportIssueMutation } from '../../../lib/networking/mutations/reportIssueMutation'
import { updateTheme, updateThemeLocally } from '../../../lib/themeUpdater'
import { ArticleMutations } from '../../../lib/articleActions'
import { LabelChip } from '../../elements/LabelChip'
import { Label } from '../../../lib/networking/fragments/labelFragment'
import { Recommendation } from '../../../lib/networking/queries/useGetLibraryItemsQuery'
import { Avatar } from '../../elements/Avatar'
import { UserBasicData } from '../../../lib/networking/queries/useGetViewerQuery'

type ArticleContainerProps = {
  viewer: UserBasicData
  article: ArticleAttributes
  labels: Label[]
  articleMutations: ArticleMutations
  isAppleAppEmbed: boolean
  highlightBarDisabled: boolean
  margin?: number
  fontSize?: number
  fontFamily?: string
  lineHeight?: number
  maxWidthPercentage?: number
  highContrastText?: boolean
  showHighlightsModal: boolean
  highlightOnRelease?: boolean
  justifyText?: boolean
  setShowHighlightsModal: React.Dispatch<React.SetStateAction<boolean>>
}

type RecommendationCommentsProps = {
  recommendationsWithNotes: Recommendation[]
}

const RecommendationComments = (
  props: RecommendationCommentsProps
): JSX.Element => {
  return (
    <VStack
      id="recommendations-container"
      css={{
        borderRadius: '6px',
        bg: '$grayBgSubtle',
        p: '16px',
        pt: '16px',
        pb: '2px',
        width: '100%',
        marginTop: '24px',
        color: '$grayText',
        lineHeight: '2.0',
      }}
    >
      <HStack css={{ pb: '0px', mb: '0px' }}>
        <StyledText
          style="recommendedByline"
          css={{ paddingTop: '0px', mb: '16px' }}
        >
          Comments{' '}
          <SpanBox css={{ color: 'grayText', fontWeight: '400' }}>
            &nbsp;{` ${props.recommendationsWithNotes.length}`}
          </SpanBox>
        </StyledText>
      </HStack>

      {props.recommendationsWithNotes.map((item) => (
        <VStack
          key={item.id}
          alignment="start"
          distribution="start"
          css={{ pt: '0px', pb: '8px' }}
        >
          <HStack>
            <SpanBox
              css={{
                verticalAlign: 'top',
                minWidth: '28px',
                display: 'flex',
              }}
            >
              <Avatar
                imageURL={item.user?.profileImageURL}
                height="28px"
                tooltip={item.user?.name}
                fallbackText={item.user?.username[0] ?? 'U'}
              />
            </SpanBox>
            <StyledText style="userNote" css={{ pl: '16px' }}>
              {item.note}
            </StyledText>
          </HStack>
        </VStack>
      ))}
    </VStack>
  )
}

export function ArticleContainer(props: ArticleContainerProps): JSX.Element {
  const [labels, setLabels] = useState(props.labels)
  const [title, setTitle] = useState(props.article.title)
  const [showReportIssuesModal, setShowReportIssuesModal] = useState(false)
  const [fontSize, setFontSize] = useState(props.fontSize ?? 20)
<<<<<<< HEAD
  const [highlightOnRelease, setHighlightOnRelease] = useState(
    props.highlightOnRelease
  )
=======
>>>>>>> e15119e8
  // iOS app embed can overide the original margin and line height
  const [maxWidthPercentageOverride, setMaxWidthPercentageOverride] =
    useState<number | null>(null)
  const [lineHeightOverride, setLineHeightOverride] =
    useState<number | null>(null)
  const [fontFamilyOverride, setFontFamilyOverride] =
    useState<string | null>(null)
  const [highContrastText, setHighContrastText] = useState(
    props.highContrastText ?? false
  )
  const highlightHref = useRef(
    window.location.hash ? window.location.hash.split('#')[1] : null
  )

  const updateFontSize = useCallback(
    (newFontSize: number) => {
      if (fontSize !== newFontSize) {
        setFontSize(newFontSize)
      }
    },
    [setFontSize]
  )

  useEffect(() => {
    updateFontSize(props.fontSize ?? 20)
  }, [props.fontSize])

  // Listen for preference change events sent from host apps (ios, macos...)
  useEffect(() => {
    interface UpdateLineHeightEvent extends Event {
      lineHeight?: number
    }

    const updateLineHeight = (event: UpdateLineHeightEvent) => {
      const newLineHeight = event.lineHeight ?? lineHeightOverride ?? 150
      if (newLineHeight >= 100 && newLineHeight <= 300) {
        setLineHeightOverride(newLineHeight)
      }
    }

    interface UpdateHighlightModeEvent extends Event {
      enableHighlightOnRelease?: string
    }

    const updateHighlightMode = (event: UpdateHighlightModeEvent) => {
      const isEnabled = event.enableHighlightOnRelease === 'on'
      setHighlightOnRelease(isEnabled)
    }

    interface UpdateMaxWidthPercentageEvent extends Event {
      maxWidthPercentage?: number
    }

    const updateMaxWidthPercentage = (event: UpdateMaxWidthPercentageEvent) => {
      const newMaxWidthPercentage =
        event.maxWidthPercentage ?? maxWidthPercentageOverride ?? 100
      if (newMaxWidthPercentage >= 40 && newMaxWidthPercentage <= 100) {
        setMaxWidthPercentageOverride(newMaxWidthPercentage)
      }
    }

    interface UpdateFontFamilyEvent extends Event {
      fontFamily?: string
    }

    const updateFontFamily = (event: UpdateFontFamilyEvent) => {
      const newFontFamily =
        event.fontFamily ?? fontFamilyOverride ?? props.fontFamily ?? 'inter'
      setFontFamilyOverride(newFontFamily)
    }

    interface UpdateFontContrastEvent extends Event {
      fontContrast?: 'high' | 'normal'
    }

    const handleFontContrastChange = async (event: UpdateFontContrastEvent) => {
      const highContrast = event.fontContrast == 'high'
      setHighContrastText(highContrast)
    }

    interface UpdateFontSizeEvent extends Event {
      fontSize?: number
    }

    const handleFontSizeChange = async (event: UpdateFontSizeEvent) => {
      const newFontSize = event.fontSize ?? 18
      if (newFontSize >= 10 && newFontSize <= 28) {
        updateFontSize(newFontSize)
      }
    }

    interface UpdateThemeEvent extends Event {
      themeName?: string
    }

    const handleThemeChange = async (event: UpdateThemeEvent) => {
      const newTheme = event.themeName
      if (newTheme) {
        updateTheme(newTheme)
      }
    }

    interface UpdateColorModeEvent extends Event {
      isDark?: string
    }

    const updateColorMode = (event: UpdateColorModeEvent) => {
      const isDark = event.isDark ?? 'false'
      updateThemeLocally(isDark === 'true' ? ThemeId.Dark : ThemeId.Light)
    }

    interface UpdateLabelsEvent extends Event {
      labels?: Label[]
    }

    const handleUpdateLabels = (event: UpdateLabelsEvent) => {
      setLabels(event.labels ?? [])
    }

    interface UpdateTitleEvent extends Event {
      title?: string
    }

    const handleUpdateTitle = (event: UpdateTitleEvent) => {
      if (event.title) {
        setTitle(event.title)
      }
    }

    const share = () => {
      if (navigator.share) {
        navigator.share({
          title: title,
          url: props.article.originalArticleUrl,
        })
      }
    }

    const saveReadPosition = () => {
      console.log('saving read position')
    }

    document.addEventListener('saveReadPosition', saveReadPosition)

    document.addEventListener('updateFontFamily', updateFontFamily)
    document.addEventListener('updateLineHeight', updateLineHeight)
    document.addEventListener(
      'updateMaxWidthPercentage',
      updateMaxWidthPercentage
    )
    document.addEventListener('updateTheme', handleThemeChange)
    document.addEventListener('updateFontSize', handleFontSizeChange)
    document.addEventListener('updateColorMode', updateColorMode)
    document.addEventListener(
      'handleFontContrastChange',
      handleFontContrastChange
    )
    document.addEventListener('updateTitle', handleUpdateTitle)
    document.addEventListener('updateLabels', handleUpdateLabels)

    document.addEventListener('share', share)
    document.addEventListener(
      'handleAutoHighlightModeChange',
      updateHighlightMode
    )

    return () => {
      document.removeEventListener('updateFontFamily', updateFontFamily)
      document.removeEventListener('updateLineHeight', updateLineHeight)
      document.removeEventListener(
        'updateMaxWidthPercentage',
        updateMaxWidthPercentage
      )
      document.removeEventListener('updateTheme', handleThemeChange)
      document.removeEventListener('updateFontSize', handleFontSizeChange)
      document.removeEventListener('updateColorMode', updateColorMode)
      document.removeEventListener(
        'handleFontContrastChange',
        handleFontContrastChange
      )
      document.removeEventListener('updateTitle', handleUpdateTitle)
      document.removeEventListener('updateLabels', handleUpdateLabels)
      document.removeEventListener('share', share)
      document.removeEventListener(
        'handleAutoHighlightModeChange',
        updateHighlightMode
      )
      document.removeEventListener('saveReadPosition', saveReadPosition)
    }
  })

  const styles = {
    fontSize,
    margin: props.margin ?? 360,
    maxWidthPercentage: maxWidthPercentageOverride ?? props.maxWidthPercentage,
    lineHeight: lineHeightOverride ?? props.lineHeight ?? 150,
    fontFamily: fontFamilyOverride ?? props.fontFamily ?? 'inter',
    readerFontColor: highContrastText
      ? theme.colors.readerFontHighContrast.toString()
      : theme.colors.readerFont.toString(),
    readerTableHeaderColor: theme.colors.readerTableHeader.toString(),
    readerHeadersColor: theme.colors.readerFont.toString(),
  }

  const recommendationsWithNotes = useMemo(() => {
    return (
      props.article.recommendations?.filter((recommendation) => {
        return recommendation.note
      }) ?? []
    )
  }, [props.article.recommendations])

  return (
    <>
      <Box
        id="article-container"
        css={{
          padding: '30px',
          paddingTop: '80px',
          minHeight: '100vh',
          maxWidth: `${styles.maxWidthPercentage ?? 100}%`,
          background: props.isAppleAppEmbed
            ? 'unset'
            : theme.colors.readerBg.toString(),
          '.article-inner-css': {
            textAlign: props.justifyText ? 'justify' : 'start',
          },
          '--text-font-family': styles.fontFamily,
          '--text-font-size': `${styles.fontSize}px`,
          '--line-height': `${styles.lineHeight}%`,
          '--blockquote-padding': '0.5em 1em',
          '--blockquote-icon-font-size': '1.3rem',
          '--figure-margin': '1.6rem auto',
          '--hr-margin': '1em',
          '--font-color': styles.readerFontColor,
          '--table-header-color': styles.readerTableHeaderColor,
          '@sm': {
            '--blockquote-padding': '1em 2em',
            '--blockquote-icon-font-size': '1.7rem',
            '--figure-margin': '2.6875rem auto',
            '--hr-margin': '2em',
            margin: `0px 0px`,
          },
          '@md': {
            maxWidth: styles.maxWidthPercentage
              ? `${styles.maxWidthPercentage}%`
              : 1024 - styles.margin,
          },
          '@mdDown': {
            padding: '15px',
            paddingTop: '80px',
          },
        }}
      >
        <VStack alignment="start" distribution="start">
          <ReaderSavedInfo
            rawDisplayDate={
              props.article.publishedAt ?? props.article.createdAt
            }
          />
          <StyledText
            style="articleTitle"
            data-testid="article-headline"
            css={{
              color: styles.readerFontColor,
              fontFamily: styles.fontFamily,
              width: '100%',
              wordWrap: 'break-word',
              color: styles.readerFontColor,
            }}
          >
            {title}
          </StyledText>
          <ArticleSubtitle
            author={props.article.author}
            href={props.article.url}
          />
          {labels ? (
            <SpanBox
              css={{
                pb: '16px',
                width: '100%',
                '&:empty': { display: 'none' },
              }}
            >
              {labels?.map((label) => (
                <LabelChip
                  key={label.id}
                  text={label.name}
                  color={label.color}
                />
              ))}
            </SpanBox>
          ) : null}
          {recommendationsWithNotes.length > 0 && (
            <RecommendationComments
              recommendationsWithNotes={recommendationsWithNotes}
            />
          )}
        </VStack>
        <Article
          articleId={props.article.id}
          content={props.article.content}
          highlightHref={highlightHref}
          initialAnchorIndex={props.article.readingProgressAnchorIndex}
          initialReadingProgressTop={props.article.readingProgressTopPercent}
          articleMutations={props.articleMutations}
        />
        <Button
          style="ghost"
          css={{
            p: 0,
            my: '$4',
            color: '$error',
            fontSize: '$1',
            '&:hover': {
              opacity: 0.8,
            },
          }}
          onClick={() => setShowReportIssuesModal(true)}
        >
          Report issues with this page -{'>'}
        </Button>
        <Box css={{ height: '100px' }} />
      </Box>
      <HighlightsLayer
        viewer={props.viewer}
        item={props.article}
        scrollToHighlight={highlightHref}
        highlights={props.article.highlights}
        articleTitle={title}
        articleAuthor={props.article.author ?? ''}
        articleId={props.article.id}
        isAppleAppEmbed={props.isAppleAppEmbed}
        highlightBarDisabled={props.highlightBarDisabled}
        showHighlightsModal={props.showHighlightsModal}
        setShowHighlightsModal={props.setShowHighlightsModal}
        highlightOnRelease={highlightOnRelease}
        articleMutations={props.articleMutations}
      />
      {showReportIssuesModal ? (
        <ReportIssuesModal
          onCommit={(comment: string) => {
            reportIssueMutation({
              pageId: props.article.id,
              itemUrl: props.article.url,
              reportTypes: ['CONTENT_DISPLAY'],
              reportComment: comment,
            })
          }}
          onOpenChange={(open: boolean) => setShowReportIssuesModal(open)}
        />
      ) : null}
    </>
  )
}<|MERGE_RESOLUTION|>--- conflicted
+++ resolved
@@ -110,12 +110,9 @@
   const [title, setTitle] = useState(props.article.title)
   const [showReportIssuesModal, setShowReportIssuesModal] = useState(false)
   const [fontSize, setFontSize] = useState(props.fontSize ?? 20)
-<<<<<<< HEAD
   const [highlightOnRelease, setHighlightOnRelease] = useState(
     props.highlightOnRelease
   )
-=======
->>>>>>> e15119e8
   // iOS app embed can overide the original margin and line height
   const [maxWidthPercentageOverride, setMaxWidthPercentageOverride] =
     useState<number | null>(null)
