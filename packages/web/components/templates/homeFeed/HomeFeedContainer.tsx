--- conflicted
+++ resolved
@@ -45,22 +45,16 @@
 import {
   showErrorToast,
   showSuccessToast,
-<<<<<<< HEAD
-=======
   showSuccessToastWithAction,
->>>>>>> ee500039
 } from '../../../lib/toastHelpers'
 import { SetPageLabelsModalPresenter } from '../article/SetLabelsModalPresenter'
 import { NotebookPresenter } from '../article/NotebookPresenter'
 import { saveUrlMutation } from '../../../lib/networking/mutations/saveUrlMutation'
 import { articleQuery } from '../../../lib/networking/queries/useGetArticleQuery'
-<<<<<<< HEAD
-=======
 import { PinnedButtons } from './PinnedButtons'
 import { PinnedSearch } from '../../../pages/settings/pinned-searches'
 import { FetchItemsError } from './FetchItemsError'
 import { TLDRLayout } from './TLDRLayout'
->>>>>>> ee500039
 
 export type LayoutType = 'LIST_LAYOUT' | 'GRID_LAYOUT'
 export type LibraryMode = 'reads' | 'highlights' | 'tldr'
@@ -1075,13 +1069,9 @@
   setIsChecked: (itemId: string, set: boolean) => void
 } & HomeFeedContentProps
 
-<<<<<<< HEAD
-export function LibraryItemsLayout(props: LibraryItemsLayoutProps): JSX.Element {
-=======
 export function LibraryItemsLayout(
   props: LibraryItemsLayoutProps
 ): JSX.Element {
->>>>>>> ee500039
   const [showUnsubscribeConfirmation, setShowUnsubscribeConfirmation] =
     useState(false)
   const [showUploadModal, setShowUploadModal] = useState(false)
