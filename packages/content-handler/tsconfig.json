--- conflicted
+++ resolved
@@ -1,9 +1,5 @@
 {
-<<<<<<< HEAD
-  "extends": "../../tsconfig.json",
-=======
   "extends": "./../../tsconfig.json",
->>>>>>> ee500039
   "compilerOptions": {
     "rootDir": ".",
     "declaration": true,
