--- conflicted
+++ resolved
@@ -1,32 +1,47 @@
 package app.omnivore.omnivore.core.data
 
 import android.util.Log
-import app.omnivore.omnivore.core.data.model.ServerSyncStatus
 import app.omnivore.omnivore.core.database.entities.Highlight
 import app.omnivore.omnivore.core.database.entities.SavedItem
 import app.omnivore.omnivore.core.database.entities.SavedItemLabel
 import app.omnivore.omnivore.core.database.entities.SavedItemWithLabelsAndHighlights
+import app.omnivore.omnivore.core.network.savedItem
 import app.omnivore.omnivore.core.network.savedItemUpdates
 import app.omnivore.omnivore.core.network.search
+import app.omnivore.omnivore.core.data.model.ServerSyncStatus
 
 suspend fun DataService.librarySearch(cursor: String?, query: String): SearchResult {
-    val searchResult = networker.search(cursor = cursor, limit = 10, query = query)
+  val searchResult = networker.search(cursor = cursor, limit = 10, query = query)
 
-    val savedItems = searchResult.items.map {
-        SavedItemWithLabelsAndHighlights(
-            savedItem = it.item,
-            labels = it.labels,
-            highlights = it.highlights,
-        )
-    }
+  val savedItems = searchResult.items.map {
+    SavedItemWithLabelsAndHighlights(
+      savedItem = it.item,
+      labels = it.labels,
+      highlights = it.highlights,
+    )
+  }
 
-    db.savedItemWithLabelsAndHighlightsDao().insertAll(savedItems)
+  db.savedItemWithLabelsAndHighlightsDao().insertAll(savedItems)
 
-<<<<<<< HEAD
-    Log.d(
-        "sync",
-        "found ${searchResult.items.size} items with search api. Query: $query cursor: $cursor"
-=======
+  Log.d("sync", "found ${searchResult.items.size} items with search api. Query: $query cursor: $cursor")
+
+  return SearchResult(
+    hasError = false,
+    hasMoreItems = false,
+    cursor = searchResult.cursor,
+    count = searchResult.items.size,
+    savedItems = savedItems
+  )
+}
+
+suspend fun DataService.sync(since: String, cursor: String?, limit: Int = 20): SavedItemSyncResult {
+  val syncResult = networker.savedItemUpdates(cursor = cursor, limit = limit, since = since)
+    ?: return SavedItemSyncResult.errorResult
+
+  if (syncResult.deletedItemIDs.isNotEmpty()) {
+    db.savedItemDao().deleteByIds(syncResult.deletedItemIDs)
+  }
+
   val savedItems = syncResult.items.map {
     val savedItem = SavedItem(
       savedItemId = it.id,
@@ -48,128 +63,97 @@
       isArchived = it.isArchived,
       contentReader = it.contentReader.rawValue,
       wordsCount = it.wordsCount
->>>>>>> 4c14e08f
     )
+    val labels = it.labels?.map { label ->
+      SavedItemLabel(
+        savedItemLabelId = label.labelFields.id,
+        name = label.labelFields.name,
+        color = label.labelFields.color,
+        createdAt = null,
+        labelDescription = null
+      )
+    } ?: listOf()
+    val highlights = it.highlights?.map { highlight ->
+      Highlight(
+        type = highlight.highlightFields.type.toString(),
+        highlightId = highlight.highlightFields.id,
+        annotation = highlight.highlightFields.annotation,
+        createdByMe = highlight.highlightFields.createdByMe,
+        markedForDeletion = false,
+        patch = highlight.highlightFields.patch,
+        prefix = highlight.highlightFields.prefix,
+        quote = highlight.highlightFields.quote,
+        serverSyncStatus = ServerSyncStatus.IS_SYNCED.rawValue,
+        shortId  = highlight.highlightFields.shortId,
+        suffix  = highlight.highlightFields.suffix,
+        createdAt = null,
+        updatedAt  = highlight.highlightFields.updatedAt as String?,
+        color = highlight.highlightFields.color,
+        highlightPositionPercent = highlight.highlightFields.highlightPositionPercent,
+        highlightPositionAnchorIndex = highlight.highlightFields.highlightPositionAnchorIndex,
+      )
+    } ?: listOf()
+    SavedItemWithLabelsAndHighlights(
+      savedItem = savedItem,
+      labels = labels,
+      highlights = highlights
+    )
+  }
 
-    return SearchResult(
-        hasError = false,
-        hasMoreItems = false,
-        cursor = searchResult.cursor,
-        count = searchResult.items.size,
-        savedItems = savedItems
-    )
+  db.savedItemWithLabelsAndHighlightsDao().insertAll(savedItems)
+
+  Log.d("sync", "found ${syncResult.items.size} items with sync api. Since: $since")
+
+  return SavedItemSyncResult(
+    hasError = false,
+    hasMoreItems = syncResult.hasMoreItems,
+    cursor = syncResult.cursor,
+    count = syncResult.items.size,
+    savedItemSlugs = syncResult.items.map { it.slug }
+  )
 }
 
-suspend fun DataService.sync(since: String, cursor: String?, limit: Int = 20): SavedItemSyncResult {
-    val syncResult = networker.savedItemUpdates(cursor = cursor, limit = limit, since = since)
-        ?: return SavedItemSyncResult.errorResult
-
-    if (syncResult.deletedItemIDs.isNotEmpty()) {
-        db.savedItemDao().deleteByIds(syncResult.deletedItemIDs)
-    }
-
-    val savedItems = syncResult.items.map {
-        val savedItem = SavedItem(
-            savedItemId = it.id,
-            title = it.title,
-            createdAt = it.createdAt as String,
-            savedAt = it.savedAt as String,
-            readAt = it.readAt as String?,
-            updatedAt = it.updatedAt as String?,
-            readingProgress = it.readingProgressPercent,
-            readingProgressAnchor = it.readingProgressAnchorIndex,
-            imageURLString = it.image,
-            pageURLString = it.url,
-            descriptionText = it.description,
-            publisherURLString = it.originalArticleUrl,
-            siteName = it.siteName,
-            author = it.author,
-            publishDate = it.publishedAt as String?,
-            slug = it.slug,
-            isArchived = it.isArchived,
-            contentReader = it.contentReader.rawValue,
-            content = null,
-            wordsCount = it.wordsCount
-        )
-        val labels = it.labels?.map { label ->
-            SavedItemLabel(
-                savedItemLabelId = label.labelFields.id,
-                name = label.labelFields.name,
-                color = label.labelFields.color,
-                createdAt = null,
-                labelDescription = null
-            )
-        } ?: listOf()
-        val highlights = it.highlights?.map { highlight ->
-            Highlight(
-                type = highlight.highlightFields.type.toString(),
-                highlightId = highlight.highlightFields.id,
-                annotation = highlight.highlightFields.annotation,
-                createdByMe = highlight.highlightFields.createdByMe,
-                markedForDeletion = false,
-                patch = highlight.highlightFields.patch,
-                prefix = highlight.highlightFields.prefix,
-                quote = highlight.highlightFields.quote,
-                serverSyncStatus = ServerSyncStatus.IS_SYNCED.rawValue,
-                shortId = highlight.highlightFields.shortId,
-                suffix = highlight.highlightFields.suffix,
-                createdAt = null,
-                updatedAt = highlight.highlightFields.updatedAt as String?,
-                color = highlight.highlightFields.color,
-                highlightPositionPercent = highlight.highlightFields.highlightPositionPercent,
-                highlightPositionAnchorIndex = highlight.highlightFields.highlightPositionAnchorIndex,
-            )
-        } ?: listOf()
-        SavedItemWithLabelsAndHighlights(
-            savedItem = savedItem, labels = labels, highlights = highlights
-        )
-    }
-
-    db.savedItemWithLabelsAndHighlightsDao().insertAll(savedItems)
-
-    Log.d("sync", "found ${syncResult.items.size} items with sync api. Since: $since")
-
-    return SavedItemSyncResult(hasError = false,
-        hasMoreItems = syncResult.hasMoreItems,
-        cursor = syncResult.cursor,
-        count = syncResult.items.size,
-        savedItemSlugs = syncResult.items.map { it.slug })
+fun DataService.isSavedItemContentStoredInDB(slug: String): Boolean {
+  val existingItem = db.savedItemDao().getSavedItemWithLabelsAndHighlights(slug)
+  val content = existingItem?.savedItem?.content ?: ""
+  return content.length > 10
 }
 
-suspend fun DataService.isSavedItemContentStoredInDB(slug: String): Boolean {
-    val existingItem = db.savedItemDao().getSavedItemWithLabelsAndHighlights(slug)
-    val content = existingItem?.savedItem?.content ?: ""
-    return content.length > 10
+suspend fun DataService.fetchSavedItemContent(slug: String) {
+  val syncResult = networker.savedItem(slug)
+
+  val savedItem = syncResult.item
+  savedItem?.let {
+    val item = SavedItemWithLabelsAndHighlights(
+      savedItem = savedItem,
+      labels = syncResult.labels,
+      highlights = syncResult.highlights
+    )
+    db.savedItemWithLabelsAndHighlightsDao().insertAll(listOf(item))
+  }
 }
 
+
 data class SavedItemSyncResult(
-    val hasError: Boolean,
-    val hasMoreItems: Boolean,
-    val count: Int,
-    val savedItemSlugs: List<String>,
-    val cursor: String?
+  val hasError: Boolean,
+  val hasMoreItems: Boolean,
+  val count: Int,
+  val savedItemSlugs: List<String>,
+  val cursor: String?
 ) {
-    companion object {
-        val errorResult = SavedItemSyncResult(
-            hasError = true,
-            hasMoreItems = true,
-            cursor = null,
-            count = 0,
-            savedItemSlugs = listOf()
-        )
-    }
+  companion object {
+    val errorResult = SavedItemSyncResult(hasError = true, hasMoreItems = true, cursor = null, count = 0, savedItemSlugs = listOf())
+  }
 }
 
 data class SearchResult(
-    val hasError: Boolean,
-    val hasMoreItems: Boolean,
-    val count: Int,
-    val savedItems: List<SavedItemWithLabelsAndHighlights>,
-    val cursor: String?
+  val hasError: Boolean,
+  val hasMoreItems: Boolean,
+  val count: Int,
+  val savedItems: List<SavedItemWithLabelsAndHighlights>,
+  val cursor: String?
 ) {
-    companion object {
-        val errorResult = SearchResult(
-            hasError = true, hasMoreItems = true, cursor = null, count = 0, savedItems = listOf()
-        )
-    }
+  companion object {
+    val errorResult = SearchResult(hasError = true, hasMoreItems = true, cursor = null, count = 0, savedItems = listOf())
+  }
 }