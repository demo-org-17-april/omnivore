package app.omnivore.omnivore.core.network

import app.omnivore.omnivore.core.data.model.ServerSyncStatus
import app.omnivore.omnivore.core.database.entities.Highlight
import app.omnivore.omnivore.core.database.entities.SavedItem
import app.omnivore.omnivore.core.database.entities.SavedItemLabel
import app.omnivore.omnivore.graphql.generated.SearchQuery
import com.apollographql.apollo3.api.Optional

data class LibrarySearchQueryResponse(
    val cursor: String?, val items: List<LibrarySearchItem>
)

data class LibrarySearchItem(
    val item: SavedItem, val labels: List<SavedItemLabel>, val highlights: List<Highlight>
)

suspend fun Networker.search(
    cursor: String? = null, limit: Int = 15, query: String
): LibrarySearchQueryResponse {
    try {
        val result = authenticatedApolloClient().query(
            SearchQuery(
                after = Optional.presentIfNotNull(cursor),
                first = Optional.presentIfNotNull(limit),
                query = Optional.presentIfNotNull(query)
            )
        ).execute()

        val newCursor = result.data?.search?.onSearchSuccess?.pageInfo?.endCursor
        val itemList = result.data?.search?.onSearchSuccess?.edges ?: listOf()

<<<<<<< HEAD
        val searchItems = itemList.map {
            LibrarySearchItem(item = SavedItem(
                savedItemId = it.node.id,
                title = it.node.title,
                createdAt = it.node.createdAt as String,
                savedAt = it.node.savedAt as String,
                readAt = it.node.readAt as String?,
                updatedAt = it.node.updatedAt as String?,
                readingProgress = it.node.readingProgressPercent,
                readingProgressAnchor = it.node.readingProgressAnchorIndex,
                imageURLString = it.node.image,
                pageURLString = it.node.url,
                descriptionText = it.node.description,
                publisherURLString = it.node.originalArticleUrl,
                siteName = it.node.siteName,
                author = it.node.author,
                publishDate = it.node.publishedAt as String?,
                slug = it.node.slug,
                isArchived = it.node.isArchived,
                contentReader = it.node.contentReader.rawValue,
                content = null,
                wordsCount = it.node.wordsCount,
            ), labels = (it.node.labels ?: listOf()).map { label ->
                SavedItemLabel(
                    savedItemLabelId = label.labelFields.id,
                    name = label.labelFields.name,
                    color = label.labelFields.color,
                    createdAt = label.labelFields.createdAt as String?,
                    labelDescription = null
                )
            }, highlights = (it.node.highlights ?: listOf()).map { highlight ->
                Highlight(
                    highlightId = highlight.highlightFields.id,
                    type = highlight.highlightFields.type.toString(),
                    annotation = highlight.highlightFields.annotation,
                    createdByMe = highlight.highlightFields.createdByMe,
                    patch = highlight.highlightFields.patch,
                    prefix = highlight.highlightFields.prefix,
                    quote = highlight.highlightFields.quote,
                    serverSyncStatus = ServerSyncStatus.IS_SYNCED.rawValue,
                    shortId = highlight.highlightFields.shortId,
                    suffix = highlight.highlightFields.suffix,
                    updatedAt = highlight.highlightFields.updatedAt as String?,
                    createdAt = highlight.highlightFields.createdAt as String?,
                    color = highlight.highlightFields.color,
                    highlightPositionPercent = highlight.highlightFields.highlightPositionPercent,
                    highlightPositionAnchorIndex = highlight.highlightFields.highlightPositionAnchorIndex
                )
            })
=======
    val searchItems = itemList.map {
      LibrarySearchItem(
        item = SavedItem(
          savedItemId = it.node.id,
          title = it.node.title,
          createdAt = it.node.createdAt as String,
          savedAt = it.node.savedAt as String,
          readAt = it.node.readAt as String?,
          updatedAt = it.node.updatedAt as String?,
          readingProgress = it.node.readingProgressPercent,
          readingProgressAnchor = it.node.readingProgressAnchorIndex,
          imageURLString = it.node.image,
          pageURLString = it.node.url,
          descriptionText = it.node.description,
          publisherURLString = it.node.originalArticleUrl,
          siteName = it.node.siteName,
          author = it.node.author,
          publishDate = it.node.publishedAt as String?,
          slug = it.node.slug,
          isArchived = it.node.isArchived,
          contentReader = it.node.contentReader.rawValue,
          content = it.node.content,
          wordsCount = it.node.wordsCount,
        ),
        labels = (it.node.labels ?: listOf()).map { label ->
          SavedItemLabel(
            savedItemLabelId = label.labelFields.id,
            name = label.labelFields.name,
            color = label.labelFields.color,
            createdAt = label.labelFields.createdAt as String?,
            labelDescription = null
          )
        },
        highlights = (it.node.highlights ?: listOf()).map { highlight ->
          Highlight(
            highlightId = highlight.highlightFields.id,
            type = highlight.highlightFields.type.toString(),
            annotation = highlight.highlightFields.annotation,
            createdByMe = highlight.highlightFields.createdByMe,
            patch = highlight.highlightFields.patch,
            prefix = highlight.highlightFields.prefix,
            quote = highlight.highlightFields.quote,
            serverSyncStatus = ServerSyncStatus.IS_SYNCED.rawValue,
            shortId = highlight.highlightFields.shortId,
            suffix  = highlight.highlightFields.suffix,
            updatedAt = highlight.highlightFields.updatedAt as String?,
            createdAt = highlight.highlightFields.createdAt as String?,
            color = highlight.highlightFields.color,
            highlightPositionPercent = highlight.highlightFields.highlightPositionPercent,
            highlightPositionAnchorIndex = highlight.highlightFields.highlightPositionAnchorIndex
          )
>>>>>>> 4c14e08f
        }

        return LibrarySearchQueryResponse(
            cursor = newCursor, items = searchItems
        )
    } catch (e: java.lang.Exception) {
        return LibrarySearchQueryResponse(null, listOf())
    }
}<|MERGE_RESOLUTION|>--- conflicted
+++ resolved
@@ -1,86 +1,40 @@
 package app.omnivore.omnivore.core.network
 
-import app.omnivore.omnivore.core.data.model.ServerSyncStatus
 import app.omnivore.omnivore.core.database.entities.Highlight
 import app.omnivore.omnivore.core.database.entities.SavedItem
 import app.omnivore.omnivore.core.database.entities.SavedItemLabel
 import app.omnivore.omnivore.graphql.generated.SearchQuery
+import app.omnivore.omnivore.core.data.model.ServerSyncStatus
 import com.apollographql.apollo3.api.Optional
 
 data class LibrarySearchQueryResponse(
-    val cursor: String?, val items: List<LibrarySearchItem>
+  val cursor: String?,
+  val items: List<LibrarySearchItem>
 )
 
 data class LibrarySearchItem(
-    val item: SavedItem, val labels: List<SavedItemLabel>, val highlights: List<Highlight>
+  val item: SavedItem,
+  val labels: List<SavedItemLabel>,
+  val highlights: List<Highlight>
 )
 
 suspend fun Networker.search(
-    cursor: String? = null, limit: Int = 15, query: String
+  cursor: String? = null,
+  limit: Int = 15,
+  query: String
 ): LibrarySearchQueryResponse {
-    try {
-        val result = authenticatedApolloClient().query(
-            SearchQuery(
-                after = Optional.presentIfNotNull(cursor),
-                first = Optional.presentIfNotNull(limit),
-                query = Optional.presentIfNotNull(query)
-            )
-        ).execute()
+  try {
+    val result = authenticatedApolloClient().query(
+      SearchQuery(
+        after = Optional.presentIfNotNull(cursor),
+        first = Optional.presentIfNotNull(limit),
+        query = Optional.presentIfNotNull(query)
+      )
+    ).execute()
 
-        val newCursor = result.data?.search?.onSearchSuccess?.pageInfo?.endCursor
-        val itemList = result.data?.search?.onSearchSuccess?.edges ?: listOf()
+    val newCursor = result.data?.search?.onSearchSuccess?.pageInfo?.endCursor
+    val itemList = result.data?.search?.onSearchSuccess?.edges ?: listOf()
 
-<<<<<<< HEAD
-        val searchItems = itemList.map {
-            LibrarySearchItem(item = SavedItem(
-                savedItemId = it.node.id,
-                title = it.node.title,
-                createdAt = it.node.createdAt as String,
-                savedAt = it.node.savedAt as String,
-                readAt = it.node.readAt as String?,
-                updatedAt = it.node.updatedAt as String?,
-                readingProgress = it.node.readingProgressPercent,
-                readingProgressAnchor = it.node.readingProgressAnchorIndex,
-                imageURLString = it.node.image,
-                pageURLString = it.node.url,
-                descriptionText = it.node.description,
-                publisherURLString = it.node.originalArticleUrl,
-                siteName = it.node.siteName,
-                author = it.node.author,
-                publishDate = it.node.publishedAt as String?,
-                slug = it.node.slug,
-                isArchived = it.node.isArchived,
-                contentReader = it.node.contentReader.rawValue,
-                content = null,
-                wordsCount = it.node.wordsCount,
-            ), labels = (it.node.labels ?: listOf()).map { label ->
-                SavedItemLabel(
-                    savedItemLabelId = label.labelFields.id,
-                    name = label.labelFields.name,
-                    color = label.labelFields.color,
-                    createdAt = label.labelFields.createdAt as String?,
-                    labelDescription = null
-                )
-            }, highlights = (it.node.highlights ?: listOf()).map { highlight ->
-                Highlight(
-                    highlightId = highlight.highlightFields.id,
-                    type = highlight.highlightFields.type.toString(),
-                    annotation = highlight.highlightFields.annotation,
-                    createdByMe = highlight.highlightFields.createdByMe,
-                    patch = highlight.highlightFields.patch,
-                    prefix = highlight.highlightFields.prefix,
-                    quote = highlight.highlightFields.quote,
-                    serverSyncStatus = ServerSyncStatus.IS_SYNCED.rawValue,
-                    shortId = highlight.highlightFields.shortId,
-                    suffix = highlight.highlightFields.suffix,
-                    updatedAt = highlight.highlightFields.updatedAt as String?,
-                    createdAt = highlight.highlightFields.createdAt as String?,
-                    color = highlight.highlightFields.color,
-                    highlightPositionPercent = highlight.highlightFields.highlightPositionPercent,
-                    highlightPositionAnchorIndex = highlight.highlightFields.highlightPositionAnchorIndex
-                )
-            })
-=======
     val searchItems = itemList.map {
       LibrarySearchItem(
         item = SavedItem(
@@ -132,13 +86,15 @@
             highlightPositionPercent = highlight.highlightFields.highlightPositionPercent,
             highlightPositionAnchorIndex = highlight.highlightFields.highlightPositionAnchorIndex
           )
->>>>>>> 4c14e08f
         }
+      )
+    }
 
-        return LibrarySearchQueryResponse(
-            cursor = newCursor, items = searchItems
-        )
-    } catch (e: java.lang.Exception) {
-        return LibrarySearchQueryResponse(null, listOf())
-    }
+    return LibrarySearchQueryResponse(
+      cursor = newCursor,
+      items = searchItems
+    )
+  } catch (e: java.lang.Exception) {
+    return LibrarySearchQueryResponse(null, listOf())
+  }
 }